--- conflicted
+++ resolved
@@ -78,11 +78,7 @@
 
         #Get LiDAR reading & transform it to look planar
         lidarData = self.client.getLidarData()
-<<<<<<< HEAD
-        self.transformLidar(lidarData)
-=======
         proc_lidar = self.process_lidar(lidarData)
->>>>>>> 825f948e
 
         #Get steer data
         steer = {"angle": 0.0, "steering_angle_velocity": 0.0, "speed": 0.0}
